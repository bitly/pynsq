from __future__ import absolute_import

import time
import socket
import struct
import logging

from .version import __version__

try:
    import ssl
except ImportError:
    ssl = None  # pyflakes.ignore

try:
    from .snappy_socket import SnappySocket
except ImportError:
    SnappySocket = None  # pyflakes.ignore

try:
    import simplejson as json
except ImportError:
    import json  # pyflakes.ignore

import tornado.iostream
import tornado.ioloop

try:
    from tornado.simple_httpclient import _default_ca_certs as default_ca_certs
except ImportError:
    # Tornado < 4
    from tornado.simple_httpclient import _DEFAULT_CA_CERTS

    def default_ca_certs():
        return _DEFAULT_CA_CERTS

from nsq import event, protocol
from .deflate_socket import DeflateSocket

logger = logging.getLogger(__name__)


# states
INIT = 'INIT'
DISCONNECTED = 'DISCONNECTED'
CONNECTING = 'CONNECTING'
CONNECTED = 'CONNECTED'


DEFAULT_USER_AGENT = 'pynsq/%s' % __version__


class AsyncConn(event.EventedMixin):
    """
    Low level object representing a TCP connection to nsqd.

    When a message on this connection is requeued and the requeue delay
    has not been specified, it calculates the delay automatically by an
    increasing multiple of ``requeue_delay``.

    Generates the following events that can be listened to with
    :meth:`nsq.AsyncConn.on`:

     * ``connect``
     * ``close``
     * ``error``
     * ``identify``
     * ``identify_response``
     * ``auth``
     * ``auth_response``
     * ``heartbeat``
     * ``ready``
     * ``message``
     * ``response``
     * ``backoff``
     * ``resume``

    :param host: the host to connect to

    :param port: the post to connect to

    :param timeout: the timeout for read/write operations (in seconds)

    :param heartbeat_interval: the amount of time (in seconds) to negotiate
        with the connected producers to send heartbeats (requires nsqd 0.2.19+)

    :param requeue_delay: the base multiple used when calculating requeue delay
        (multiplied by # of attempts)

    :param tls_v1: enable TLS v1 encryption (requires nsqd 0.2.22+)

    :param tls_options: dictionary of options to pass to `ssl.wrap_socket()
        <http://docs.python.org/2/library/ssl.html#ssl.wrap_socket>`_ as
        ``**kwargs``

    :param snappy: enable Snappy stream compression (requires nsqd 0.2.23+)

    :param deflate: enable deflate stream compression (requires nsqd 0.2.23+)

    :param deflate_level: configure the deflate compression level for this
        connection (requires nsqd 0.2.23+)

    :param output_buffer_size: size of the buffer (in bytes) used by nsqd
        for buffering writes to this connection

    :param output_buffer_timeout: timeout (in ms) used by nsqd before
        flushing buffered writes (set to 0 to disable).  **Warning**:
        configuring clients with an extremely low (``< 25ms``)
        ``output_buffer_timeout`` has a significant effect on ``nsqd``
        CPU usage (particularly with ``> 50`` clients connected).

    :param sample_rate: take only a sample of the messages being sent
        to the client. Not setting this or setting it to 0 will ensure
        you get all the messages destined for the client.
        Sample rate can be greater than 0 or less than 100 and the client
        will receive that percentage of the message traffic.
        (requires nsqd 0.2.25+)

    :param user_agent: a string identifying the agent for this client
        in the spirit of HTTP (default: ``<client_library_name>/<version>``)
        (requires nsqd 0.2.25+)

    :param auth_secret: a string passed when using nsq auth
        (requires nsqd 1.0+)

    :param msg_timeout: the amount of time (in seconds) that nsqd will wait
        before considering messages that have been delivered to this
        consumer timed out (requires nsqd 0.2.28+)
    """
    def __init__(
            self,
            host,
            port,
            timeout=1.0,
            heartbeat_interval=30,
            requeue_delay=90,
            tls_v1=False,
            tls_options=None,
            snappy=False,
            deflate=False,
            deflate_level=6,
            user_agent=DEFAULT_USER_AGENT,
            output_buffer_size=16 * 1024,
            output_buffer_timeout=250,
            sample_rate=0,
            io_loop=None,
            auth_secret=None,
            msg_timeout=None):
        assert isinstance(host, (str, unicode))
        assert isinstance(port, int)
        assert isinstance(timeout, float)
        assert isinstance(tls_options, (dict, None.__class__))
        assert isinstance(deflate_level, int)
        assert isinstance(heartbeat_interval, int) and heartbeat_interval >= 1
        assert isinstance(requeue_delay, int) and requeue_delay >= 0
        assert isinstance(output_buffer_size, int) and output_buffer_size >= 0
        assert isinstance(output_buffer_timeout, int) and output_buffer_timeout >= 0
        assert isinstance(sample_rate, int) and sample_rate >= 0 and sample_rate < 100
        assert isinstance(auth_secret, (str, unicode, None.__class__))
        assert tls_v1 and ssl or not tls_v1, \
            'tls_v1 requires Python 2.6+ or Python 2.5 w/ pip install ssl'
        assert msg_timeout is None or (isinstance(msg_timeout, (float, int)) and msg_timeout > 0)

        self.state = INIT
        self.host = host
        self.port = port
        self.timeout = timeout
        self.last_recv_timestamp = time.time()
        self.last_msg_timestamp = time.time()
        self.in_flight = 0
        self.rdy = 0
        self.rdy_timeout = None
        # for backwards compatibility when interacting with older nsqd
        # (pre 0.2.20), default this to their hard-coded max
        self.max_rdy_count = 2500
        self.tls_v1 = tls_v1
        self.tls_options = tls_options
        self.snappy = snappy
        self.deflate = deflate
        self.deflate_level = deflate_level
        self.hostname = socket.gethostname()
        self.short_hostname = self.hostname.split('.')[0]
        self.heartbeat_interval = heartbeat_interval * 1000
        self.msg_timeout = int(msg_timeout * 1000) if msg_timeout else None
        self.requeue_delay = requeue_delay
        self.io_loop = io_loop
        if not self.io_loop:
            self.io_loop = tornado.ioloop.IOLoop.instance()

        self.output_buffer_size = output_buffer_size
        self.output_buffer_timeout = output_buffer_timeout
        self.sample_rate = sample_rate
        self.user_agent = user_agent

        self._authentication_required = False  # tracking server auth state
        self.auth_secret = auth_secret

        self.socket = None
        self.stream = None
        self._features_to_enable = []

        self.last_rdy = 0
        self.rdy = 0

        self.callback_queue = []
        self.__message_timeouts = {}

        super(AsyncConn, self).__init__()

    @property
    def id(self):
        return str(self)

    def __str__(self):
        return self.host + ':' + str(self.port)

    def connect(self):
        if self.state not in [INIT, DISCONNECTED]:
            return

        self.socket = socket.socket(socket.AF_INET, socket.SOCK_STREAM)
        self.socket.settimeout(self.timeout)
        self.socket.setblocking(0)

        self.stream = tornado.iostream.IOStream(self.socket, io_loop=self.io_loop)
        self.stream.set_close_callback(self._socket_close)

        self.state = CONNECTING
        self.on(event.CONNECT, self._on_connect)
        self.on(event.DATA, self._on_data)

        self.stream.connect((self.host, self.port), self._connect_callback)

    def _connect_callback(self):
        self.state = CONNECTED
        self.stream.write(protocol.MAGIC_V2)
        self._start_read()
        self.trigger(event.CONNECT, conn=self)

    def _read_bytes(self, size, callback):
        try:
            self.stream.read_bytes(size, callback)
        except IOError:
            self.close()
            self.trigger(
                event.ERROR,
                conn=self,
                error=protocol.ConnectionClosedError('Stream is closed'),
            )

    def _start_read(self):
        self._read_bytes(4, self._read_size)

    def _socket_close(self):
        self.state = DISCONNECTED
        self.trigger(event.CLOSE, conn=self)

    def close(self):
        self.stream.close()

    def _read_size(self, data):
        try:
            size = struct.unpack('>l', data)[0]
        except Exception:
            self.close()
            self.trigger(
                event.ERROR,
                conn=self,
                error=protocol.IntegrityError('failed to unpack size'),
            )
            return
        self._read_bytes(size, self._read_body)

    def _read_body(self, data):
        try:
            self.trigger(event.DATA, conn=self, data=data)
        except Exception:
            logger.exception('uncaught exception in data event')
        self.io_loop.add_callback(self._start_read)

    def send(self, data):
        self.stream.write(data)

    def upgrade_to_tls(self, options=None):
        assert ssl, 'tls_v1 requires Python 2.6+ or Python 2.5 w/ pip install ssl'

        # in order to upgrade to TLS we need to *replace* the IOStream...
        #
        # first remove the event handler for the currently open socket
        # so that when we add the socket to the new SSLIOStream below,
        # it can re-add the appropriate event handlers.
        self.io_loop.remove_handler(self.socket.fileno())

        opts = {
            'cert_reqs': ssl.CERT_REQUIRED,
            'ca_certs': default_ca_certs()
        }
        opts.update(options or {})
        self.socket = ssl.wrap_socket(self.socket, ssl_version=ssl.PROTOCOL_TLSv1,
                                      do_handshake_on_connect=False, **opts)

        self.stream = tornado.iostream.SSLIOStream(self.socket, io_loop=self.io_loop)
        self.stream.set_close_callback(self._socket_close)

        # now that the IOStream has been swapped we can kickstart
        # the SSL handshake
        self.stream._do_ssl_handshake()

    def upgrade_to_snappy(self):
        assert SnappySocket, 'snappy requires the python-snappy package'

        # in order to upgrade to Snappy we need to use whatever IOStream
        # is currently in place (normal or SSL)...
        #
        # first read any compressed bytes the existing IOStream might have
        # already buffered and use that to bootstrap the SnappySocket, then
        # monkey patch the existing IOStream by replacing its socket
        # with a wrapper that will automagically handle compression.
        existing_data = self.stream._consume(self.stream._read_buffer_size)
        self.socket = SnappySocket(self.socket)
        self.socket.bootstrap(existing_data)
        self.stream.socket = self.socket

    def upgrade_to_deflate(self):
        # in order to upgrade to DEFLATE we need to use whatever IOStream
        # is currently in place (normal or SSL)...
        #
        # first read any compressed bytes the existing IOStream might have
        # already buffered and use that to bootstrap the DefalteSocket, then
        # monkey patch the existing IOStream by replacing its socket
        # with a wrapper that will automagically handle compression.
        existing_data = self.stream._consume(self.stream._read_buffer_size)
        self.socket = DeflateSocket(self.socket, self.deflate_level)
        self.socket.bootstrap(existing_data)
        self.stream.socket = self.socket

    def send_rdy(self, value):
        try:
            self.send(protocol.ready(value))
        except Exception, e:
            self.close()
            self.trigger(
                event.ERROR,
                conn=self,
                error=protocol.SendError('failed to send RDY %d' % value, e),
            )
            return False
        self.last_rdy = value
        self.rdy = value
        return True

    def _on_connect(self, **kwargs):
        identify_data = {
            'short_id': self.short_hostname,
            'long_id': self.hostname,
            'heartbeat_interval': self.heartbeat_interval,
            'feature_negotiation': True,
            'tls_v1': self.tls_v1,
            'snappy': self.snappy,
            'deflate': self.deflate,
            'deflate_level': self.deflate_level,
            'output_buffer_timeout': self.output_buffer_timeout,
            'output_buffer_size': self.output_buffer_size,
            'sample_rate': self.sample_rate,
            'user_agent': self.user_agent
        }
        if self.msg_timeout:
            identify_data['msg_timeout'] = self.msg_timeout
        self.trigger(event.IDENTIFY, conn=self, data=identify_data)
        self.on(event.RESPONSE, self._on_identify_response)
        try:
            self.send(protocol.identify(identify_data))
        except Exception, e:
            self.close()
            self.trigger(
                event.ERROR,
                conn=self,
                error=protocol.SendError('failed to bootstrap connection', e),
            )

    def _on_identify_response(self, data, **kwargs):
        self.off(event.RESPONSE, self._on_identify_response)

        if data == 'OK':
            logger.warning('nsqd version does not support feature netgotiation')
            return self.trigger(event.READY, conn=self)

        try:
            data = json.loads(data)
            if self.msg_timeout is None:
                self.msg_timeout = data.get('msg_timeout')
        except ValueError:
            self.close()
            self.trigger(
                event.ERROR,
                conn=self,
                error=protocol.IntegrityError(
                    'failed to parse IDENTIFY response JSON from nsqd - %r' %
                    data
                ),
            )
            return

        self.trigger(event.IDENTIFY_RESPONSE, conn=self, data=data)

        if self.tls_v1 and data.get('tls_v1'):
            self._features_to_enable.append('tls_v1')
        if self.snappy and data.get('snappy'):
            self._features_to_enable.append('snappy')
        if self.deflate and data.get('deflate'):
            self._features_to_enable.append('deflate')

        if data.get('auth_required'):
            self._authentication_required = True

        self.on(event.RESPONSE, self._on_response_continue)
        self._on_response_continue(conn=self, data=None)

    def _on_response_continue(self, data, **kwargs):
        if self._features_to_enable:
            feature = self._features_to_enable.pop(0)
            if feature == 'tls_v1':
                self.upgrade_to_tls(self.tls_options)
            elif feature == 'snappy':
                self.upgrade_to_snappy()
            elif feature == 'deflate':
                self.upgrade_to_deflate()
            # the server will 'OK' after these connection upgrades triggering another response
            return

        self.off(event.RESPONSE, self._on_response_continue)
        if self.auth_secret and self._authentication_required:
            self.on(event.RESPONSE, self._on_auth_response)
            self.trigger(event.AUTH, conn=self, data=self.auth_secret)
            try:
                self.send(protocol.auth(self.auth_secret))
            except Exception, e:
                self.close()
                self.trigger(
                    event.ERROR,
                    conn=self,
                    error=protocol.SendError('Error sending AUTH', e),
                )
            return
        self.trigger(event.READY, conn=self)

    def _on_auth_response(self, data, **kwargs):
        try:
            data = json.loads(data)
        except ValueError:
            self.close()
            self.trigger(
                event.ERROR,
                conn=self,
                error=protocol.IntegrityError(
                    'failed to parse AUTH response JSON from nsqd - %r' % data
                ),
            )
            return

        self.off(event.RESPONSE, self._on_auth_response)
        self.trigger(event.AUTH_RESPONSE, conn=self, data=data)
        return self.trigger(event.READY, conn=self)

    def _on_data(self, data, **kwargs):
        self.last_recv_timestamp = time.time()
        frame, data = protocol.unpack_response(data)
        if frame == protocol.FRAME_TYPE_MESSAGE:
            self.last_msg_timestamp = time.time()
            self.rdy = max(self.rdy - 1, 0)
            self.in_flight += 1

            message = protocol.decode_message(data)
            if self.msg_timeout:
                self.__set_message_timeout(message)

            message.on(event.FINISH, self._on_message_finish)
            message.on(event.REQUEUE, self._on_message_requeue)
            message.on(event.TOUCH, self._on_message_touch)
            message.on(event.MESSAGE_TIMEOUT, self._on_message_timeout)

            self.trigger(event.MESSAGE, conn=self, message=message)
        elif frame == protocol.FRAME_TYPE_RESPONSE and data == '_heartbeat_':
            self.send(protocol.nop())
            self.trigger(event.HEARTBEAT, conn=self)
        elif frame == protocol.FRAME_TYPE_RESPONSE:
            self.trigger(event.RESPONSE, conn=self, data=data)
        elif frame == protocol.FRAME_TYPE_ERROR:
            self.trigger(event.ERROR, conn=self, error=protocol.Error(data))

    def _on_message_requeue(self, message, backoff=True, time_ms=-1, **kwargs):
        if backoff:
            self.trigger(event.BACKOFF, conn=self)
        else:
            self.trigger(event.CONTINUE, conn=self)

        self.in_flight -= 1
        try:
            time_ms = self.requeue_delay * message.attempts * 1000 if time_ms < 0 else time_ms
            self.send(protocol.requeue(message.id, time_ms))
            self.__clear_message_timeout(message)
        except Exception, e:
            self.close()
            self.trigger(event.ERROR, conn=self, error=protocol.SendError(
                'failed to send REQ %s @ %d' % (message.id, time_ms), e))

    def _on_message_finish(self, message, **kwargs):
        self.trigger(event.RESUME, conn=self)

        self.in_flight -= 1
        try:
            self.send(protocol.finish(message.id))
            self.__clear_message_timeout(message)
        except Exception, e:
            self.close()
            self.trigger(
                event.ERROR,
                conn=self,
                error=protocol.SendError('failed to send FIN %s' % message.id, e),
            )

    def _on_message_touch(self, message, **kwargs):
        try:
            self.send(protocol.touch(message.id))
            self.__set_message_timeout(message)
        except Exception, e:
            self.close()
            self.trigger(
                event.ERROR,
                conn=self,
                error=protocol.SendError('failed to send TOUCH %s' % message.id, e),
            )

    def __clear_message_timeout(self, message):
        if message.id in self.__message_timeouts:
            timeout = self.__message_timeouts[message.id]
            self.io_loop.remove_timeout(timeout)
            del self.__message_timeouts[message.id]

    def __set_message_timeout(self, message):
        self.__clear_message_timeout(message)
        self.__message_timeouts[message.id] = self.io_loop.add_timeout(
            self.msg_timeout/1000., lambda: self.trigger(event.MESSAGE_TIMEOUT, self, message)
        )

    def _on_message_timeout(self, conn, message):
<<<<<<< HEAD
        message.timed_out = True
        message.trigger(event.MESSAGE_TIMEOUT, self)
        self.__clear_timeout(message)
=======
        self.__clear_message_timeout(message)
>>>>>>> cbc5e158
<|MERGE_RESOLUTION|>--- conflicted
+++ resolved
@@ -544,10 +544,6 @@
         )
 
     def _on_message_timeout(self, conn, message):
-<<<<<<< HEAD
         message.timed_out = True
         message.trigger(event.MESSAGE_TIMEOUT, self)
-        self.__clear_timeout(message)
-=======
         self.__clear_message_timeout(message)
->>>>>>> cbc5e158
